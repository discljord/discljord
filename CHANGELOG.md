--- conflicted
+++ resolved
@@ -4,12 +4,9 @@
 
 ## [1.3.0]
 ### Added
-<<<<<<< HEAD
+ - Timestamp formatting utilities in `discljord.formatting`
  - Sticker Endpoints
  - Stage Endpoints
-=======
- - Timestamp formatting utilities in `discljord.formatting`
->>>>>>> cacacdc4
  - Additional arities on caching middleware functions for custom caching configuration and handlers
  - Threads Feature
    - Endpoints
@@ -55,13 +52,9 @@
  - Keyword argument `:shards` to `discljord.connections/status-update!` to specify which shards to send to
 
 ### Changed
+ - Add public vars defining the API version used
  - Set API version to `v9`
-<<<<<<< HEAD
  - Removed question mark from argument for `get-guild`'s `with-counts` for being redundant
-=======
- - Add public vars defining the API version used
- - Removed questionmark from argument for `get-guild`'s `with-counts` for being redundant
->>>>>>> cacacdc4
 
 ### Fixed
  - String permissions values passed from Discord failed to parse in permissions functions

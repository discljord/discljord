<<<<<<< HEAD
(defproject org.suskalo/discljord "0.1.7"
=======
(defproject org.suskalo/discljord "0.2.0-SNAPSHOT"
>>>>>>> fd2d52b1
  :description "A Clojure library to allow the creation of Discord bots with a relatively high level of abstraction."
  :url "https://github.com/IGJoshua/discljord"
  :license {:name "Eclipse Public License"
            :url "http://www.eclipse.org/legal/epl-v10.html"}
  :dependencies [[org.clojure/clojure "1.10.0"]
                 [org.clojure/core.async "0.4.490"]
                 [org.clojure/data.json "0.2.6"]
                 [org.clojure/tools.logging "0.4.1"]
                 [com.taoensso/timbre "4.10.0"]
                 [http-kit "2.2.0"]
                 [stylefruits/gniazdo "1.0.1"]
                 [com.rpl/specter "1.1.1"]]
  :target-path "target/%s"
  :jar-name "discljord-%s.jar"
  :deploy-branches ["master" "release"]
  :profiles {:dev {:dependencies [[http-kit.fake "0.2.2"]]
                   :plugins [[lein-codox "0.10.6"]]
                   :jvm-opts ["--add-modules" "java.xml.bind"]}})<|MERGE_RESOLUTION|>--- conflicted
+++ resolved
@@ -1,8 +1,4 @@
-<<<<<<< HEAD
-(defproject org.suskalo/discljord "0.1.7"
-=======
-(defproject org.suskalo/discljord "0.2.0-SNAPSHOT"
->>>>>>> fd2d52b1
+(defproject org.suskalo/discljord "0.2.0"
   :description "A Clojure library to allow the creation of Discord bots with a relatively high level of abstraction."
   :url "https://github.com/IGJoshua/discljord"
   :license {:name "Eclipse Public License"

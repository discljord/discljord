# Change Log
All notable changes to this project will be documented in this file. This change log follows the conventions of [keepachangelog.com](http://keepachangelog.com/).
Discljord follows semantic versioning.

## [Unreleased]
### Added
- Every endpoint function can now log error responses at log level ERROR. This is enabled by default, but can be disabled for individual invocations using the new keyword arg `:log-error?` that is available for every endpoint function.

### Fixed
<<<<<<< HEAD
- Fix incorrect parsing behaviour by `parse-if-str` for leading 0s
=======
- Keyword args in endpoint functions were declared incorrectly (`:keys [:a :b :c]` instead of `:keys [a b c]`). This had no semantic effect but has been corrected nonetheless.
>>>>>>> c5e67d53
- Fix missing implementation for `add-channel-pinned-message!`, delegate to new endpoints `pin-`/`unpin-message`
- Fix typo in `modify-guild-role!` endpoint name (`modifiy` -> `modify`)
- Fix typo in `start-thread-without-message!` which prevented it from working

## [1.3.1] - 2022-01-22
IMPORTANT, this is the first release on the new com.github.discljord group id.
If you update the version and it doesn't appear, ensure you've updated your
group id.

### Added
 - Support for the `guild-scheduled-events` intent

### Fixed
 - Arity exception in permissions namespace
 - Reflection warning from the util ns
 - Incorrect gateway version was requested

## [1.3.0] - 2021-11-30
### Added
 - Timestamp formatting utilities in `discljord.formatting`
 - Sticker Endpoints
 - Stage Endpoints
 - Additional arities on caching middleware functions for custom caching configuration and handlers
 - Threads Feature
   - Endpoints
     - `start-thread-with-message!`
     - `start-thread-without-message!`
     - `join-thread!`
     - `add-thread-member!`
     - `leave-thread!`
     - `remove-thread-member!`
     - `list-thread-members!`
     - `list-active-threads!`
     - `list-public-archived-threads!`
     - `list-private-archived-threads!`
     - `list-joined-private-archived-threads!`
   - New caching middlewares to cache threads
 - Initial support for Message Components
 - New function for creating handlers for multiple events, `discljord.events/normalize-handlers`
 - Application Commands Feature
   - Management Endpoints
     - `get-global/guild-application-commands!`
     - `create-global/guild-application-command!`
     - `get-global/guild-application-command!`
     - `edit-global/guild-application-command!`
     - `delete-global/guild-application-command!`
     - `bulk-overwrite-global/guild-application-command!`
     - `get-guild-application-command-permissions!`
     - `get-application-command-permissions!`
     - `edit-application-command-permissions!`
     - `batch-edit-application-command-permissions!`
   - Interactions Endpoints
     - `create-interaction-response!`
     - `get-original-interaction-response!`
     - `edit-original-interaction-response!`
     - `delete-original-interaction-response!`
     - `create-followup-message!`
     - `edit-followup-message!`
     - `delete-followup-message!`
 - New webhook endpoints
   - `get-webhook-message!`
   - `edit-webhook-message!`
   - `delete-webhook-message!`
 - `execute-webhook!` now also accepts a stream like `create-message!`
 - Keyword argument `:shards` to `discljord.connections/status-update!` to specify which shards to send to

### Changed
 - Add public vars defining the API version used
 - Set API version to `v9`
 - Removed question mark from argument for `get-guild`'s `with-counts` for being redundant

### Fixed
 - Some invalid keywords could be constructed during event deserialization
 - Rate limit checks would crash the messaging component when instrumented
 - String permissions values passed from Discord failed to parse in permissions functions
 - Invalid intents were accepted on bot connection
 - The `ex-info` produced for missing intents in `discljord.connections/connect-bot!` was not thrown
 - Previous user and guilds state was discarded in ready event caching handler
 - The `Content-Type` header was sent on requests with no body
 - Event data with snowflake keys would be conformed to keyword keys
 - User state was not cached during guild member chunks
 - User state was incorrectly stored during presence updates
 - User state was not cached from member updates
 - Guild member state was not correctly added in the caching
 - User's token was logged at trace level logging on identify
 - `discljord.events.middleware/transduce` throws an arity exception for using the incorrect `concat`
 - `:discljord.specs/snowflake` spec does not throw an exception anymore when passed a string
 - Added missing specs for `wait` param in `execute-webhook` and `stream` param in various endpoints
 - Fixed ambiguities regarding specs for parameters named `type`

## [1.2.3] - 2021-05-26
### Fixed
 - Case where websocket clients weren't closed in some cases

## [1.2.2] - 2021-01-20
### Fixed
 - Fix wrong uses of body/query-params in
    - `get-guild`
    - `group-dm-add-recipient`
    - `create-guild-ban`
    - `edit-channel-permissions`
 - Double checking for sequence numbers on resume
 - `ex-info` called with an incorrect arity when missing intents

## [1.2.1] - 2021-01-19
### Added
 - Add field for `with_counts` to be passed on `get-guild!`

## [1.2.0] - 2020-12-09
### Added
 - `get-shard-state!`, `add-shards!`, and `remove-shards!` to the `discljord.connections` namespace to allow transferring shards
 - `discljord.messaging/get-guild-widget!` to fetch the full guild widget json
 - Support for creating replies
 - Updated to API v8
 - `discljord.permissions/permission-flags` as a counterpart to `permission-int`
 - `discljord.permissions/permission-int` arity to construct custom permission integers
 - Option to disable transport compression on the gateway api
 - Namespace with functions to extract information from Discord's snowflake ids

### Changed
 - Connection functions return an `ex-info` when `intents` are not specified, in compliance with API v8

### Fixed
 - Failure to resume on several types of connection loss
 - Inconsistent handling of releasing of the websocket client
 - `ex-info` values are sent on 429s from HTTP endpoints even if they are later retried
 - Errors occur when tokens have whitespace at the beginning and ends

### Deprecated
 - `discljord.messaging/get-guild-embed!`, prefer `get-guild-widget-settings!`
 - `discljord.messaging/modify-guild-embed!`, prefer `modify-guild-widget!`

## [1.1.1] - 2020-07-15
### Fixed
 - Gateway disconnects when a heartbeat is sent on a closed websocket (for real this time)

## [1.1.0] - 2020-07-12
### Added
 - Namespace with utilities to create URLs to Discord's CDN, such as avatars or icons
 - Namespace with functions for validating if a user has a given permission
 - Message formatting utilities including functions to create mentions, Markdown styling and user tags (User#1234)
 - Support for get current application information endpoint
 - Middleware to cache information that Discord sends during events
 - Function to create an event handler which dispatches to functions based on event type
 - Middleware for filtering out messages from bots
 - Middleware for making event streams transducible (somewhat redundant with the channel having a transducer)
 - Middleware for mapping and filtering
 - Middleware to concat handlers
 - Middleware for event handlers

### Changed
 - Stop code 4013 (invalid intent) labeled as user error
 - If the promise returned by `message-create!` contains a body but the response code was not a success, it will be wrapped as the body of an `ex-info`
 - Gateway connections now use zlib transport compression

### Fixed
 - Gateway disconnects when a heartbeat is sent on a closed websocket

## [1.0.1] - 2020-07-15
### Fixed
 - Gateway disconnects when a heartbeat is sent on a closed websocket

## [1.0.0] - 2020-06-27
### Added
 - Support for user-level shard control (enabling distributed bots)

### Changed
 - Logging library from `taoensso.timbre` to `clojure.tools.logging`
 - Minimum reconnect time for a single shard reduced to 0 seconds

### Fixed
 - Bots will not try to resume
 - Buffer size for bots is too small for large servers
 - Reflection warnings
 - Multiple bots in the same JVM have identify rate limits interfere with each other
 - Instrumenting `message-pump!` calls the function repeatedly
 - Instrumenting calls to all functions raises internal errors
 - Resumes do not reset the retry count
 - Direct memory leak when reconnects occur (for real this time)

## [0.2.9] - 2020-06-18
### Added
 - Support for doing a parking take on the promises returned from all REST endpoint functions
 - Support for removing all reactions of a given emoji from a message
 - Support for stream-like data in `discljord.messaging/create-message!`

### Fixed
 - Messages arrive out of order when rate limits are hit
 - Gateway communication started while a shard is disconnected crashes discljord
 - Spec for embeds had incorrect type for embed field values
 - Direct memory leak when reconnects occur

### Removed
 - Dependency on `com.rpl.specter`

## [0.2.8] - 2020-04-13
### Added
 - Support for audit log reasons on all requests made with `discljord.messaging`
 - Support for gateway intents
 - Support for allowed-mentions in `discljord.messaging/execute-webhook!` payload
 - Support for allowed-mentions in `discljord.messaging/create-message!` payload

### Changed
 - `discljord.messaging/execute-webhook!` had its parameters moved to optional ones

### Fixed
 - Invalid payload for bulk-message-delete requests
 - User-requested disconnect does not send a `:disconnect` event
 - Websocket clients of closed websockets were not stopped
 - `discljord.messaging/execute-webhook!` was unable to send files
 - Documentation for create-message! saying file sharing was not implemented

## [0.2.7] - 2020-02-24
### Fixed
 - `:disconnect` event no longer sent when bot shuts down

## [0.2.6] - 2020-02-24
### Fixed
 - Bots are unable to disconnect properly
 - Bots fail to reconnect after spending time with internet unavailable

## Deprecated
 - `discljord.util/*enable-logging*`, prefer directly interacting with timbre
 - `discljord.util/set-logging-level!`, prefer directly interacting with timbre

## Upgraded
 - gniazdo version

## [0.2.5] - 2019-05-27
### Added
 - Support for the Watching activity type
 - Support for pass-through activity types in case discljord doesn't support them all
 - Audit log reason for modify-guild (this is a framework to add this to all other requests which it would be applicable to)

### Fixed
 - Incorrect URL used for http api
 - remove-guild-member-role! makes a DELETE to /memebers instead of /members

## [0.2.4] - 2019-03-24
### Fixed
 - NullPointerException in rare case when dealing with rate limits
 - Rate-limit decreased by one compared to what it should be if always recieve headers
 - SSLContext endpoint identification algorithm warning
 - Deprecated method send-message! broke

## [0.2.3] - 2019-03-01
### Fixed
 - discljord.events not loading properly due to removed dependency for clojure.tools.logging

## [0.2.2] - 2019-03-01
### Fixed
 - http-kit HTTP requests would break on java 11

### Removed
 - Unnecessary dependency on clojure.tools.logging

## [0.2.1] - 2019-02-27
### Changed
 - Spec for files to be used with create-message! now requires a file rather than any?

### Fixed
 - Rate limit handling now accounts for server drift

## [0.2.0] - 2019-02-26
### Added
 - Changelog
 - Logging about retries during connections
 - Request :guild-members-chunk events
 - Ability to update bot's status on Discord
 - Ability to update bot's voice state on Discord
 - Support for re-sharding a bot as it grows
 - Docstrings for many namespaces
 - Support for tts in messages
 - New HTTP endpoint support (all)
 - Logging when unable to recieve gateway information
 - Support for embeds (with attachments)
 - Support for sending files
 
### Changed
 - Moved many functions from `discljord.connections` to an implementation namespace
 - Added new `create-message!` function to replace `send-message!`
 - Exchanged logging framework from log4j to timbre
 
### Fixed
 - Improper handling of rate limits when none is found
 - Bot no longer starts when out of identify packets for shards
 
### Depricated
 - `send-message!` function

### Removed
 - Uberjar profile in Leiningen
 
## [0.1.7] - 2019-01-13
### Fixed
 - README.md example bots
 
## [0.1.6] - 2018-10-02
### Added
 - log4j backend for `core.tools.logging`
 - discljord log4j configuration
 - deps.edn file to allow use with tools.deps projects
 - README section on Java 9 and later

### Removed
 - Unnecessary JVM options
 
## [0.1.5] - 2018-09-25
### Added
 - Buffer size for shards can now be specified by users

### Changed
 - Buffers now grow by 100k bytes on 1009 stop codes, rather than being set to a static 500k bytes

### Fixed
 - Removed unneeded dependency
 - No default buffer size provided
 - Buffer size not properly set on client
 
## [0.1.4] - 2018-09-25 
### Fixed
 - Incorrect spec on function `connect-bot!`
 - Exception thrown by shards due to atoms not being associative data structures
 
## [0.1.3] - 2018-09-24 
### Fixed
 - README installation lacked group ID
 
## [0.1.2] - 2018-09-24 
### Added
 - Group ID to Maven artifact
 - Disconnects with stop code 1009 now reconnect with larger buffers
 - Can now set flag so that the bot will not try to reconnect when it disconnects
 - Function to disconnect all shards in a bot
 - Exception handling in default message pump in `discljord.events`
 
### Changed
 - `handle-disconnect!` now takes the shard state
 - `connect-shard!` now returns a tuple of atoms, first is the connection, second is shard state

## [0.1.1] - 2018-09-23
### Fixed
 - Incorrect README version
 
### Removed
 - Example DSL code
 - `user` namespace

## [0.1.0] - 2018-09-23
### Added
 - Connection process
 - Shard handling
 - Messaging process
 - Copyright notice in README
 - Proper description for project
 - Set up deployment
 
### Changed
 - README follows new API
 - Project name from `discljord-functional` to `discljord`

[Unreleased]: https://github.com/IGJoshua/discljord/compare/1.3.1..HEAD
[1.3.1]: https://github.com/IGJoshua/discljord/compare/1.3.0..1.3.1
[1.3.0]: https://github.com/IGJoshua/discljord/compare/1.2.3..1.3.0
[1.2.3]: https://github.com/IGJoshua/discljord/compare/1.2.2..1.2.3
[1.2.2]: https://github.com/IGJoshua/discljord/compare/1.2.1..1.2.2
[1.2.1]: https://github.com/IGJoshua/discljord/compare/1.2.0..1.2.1
[1.2.0]: https://github.com/IGJoshua/discljord/compare/1.1.1..1.2.0
[1.1.1]: https://github.com/IGJoshua/discljord/compare/1.1.0..1.1.1
[1.1.0]: https://github.com/IGJoshua/discljord/compare/1.0.0..1.1.0
[1.0.1]: https://github.com/IGJoshua/discljord/compare/1.0.0..1.0.1
[1.0.0]: https://github.com/IGJoshua/discljord/compare/0.2.9..1.0.0
[0.2.9]: https://github.com/IGJoshua/discljord/compare/0.2.8..0.2.9
[0.2.8]: https://github.com/IGJoshua/discljord/compare/0.2.7..0.2.8
[0.2.7]: https://github.com/IGJoshua/discljord/compare/0.2.6..0.2.7
[0.2.6]: https://github.com/IGJoshua/discljord/compare/0.2.5..0.2.6
[0.2.5]: https://github.com/IGJoshua/discljord/compare/0.2.4..0.2.5
[0.2.4]: https://github.com/IGJoshua/discljord/compare/0.2.3..0.2.4
[0.2.3]: https://github.com/IGJoshua/discljord/compare/0.2.2..0.2.3
[0.2.2]: https://github.com/IGJoshua/discljord/compare/0.2.1..0.2.2
[0.2.1]: https://github.com/IGJoshua/discljord/compare/0.2.0..0.2.1
[0.2.0]: https://github.com/IGJoshua/discljord/compare/0.1.7..0.2.0
[0.1.7]: https://github.com/IGJoshua/discljord/compare/0.1.6..0.1.7
[0.1.6]: https://github.com/IGJoshua/discljord/compare/0.1.5..0.1.6
[0.1.5]: https://github.com/IGJoshua/discljord/compare/0.1.4..0.1.5
[0.1.4]: https://github.com/IGJoshua/discljord/compare/0.1.3..0.1.4
[0.1.3]: https://github.com/IGJoshua/discljord/compare/0.1.2..0.1.3
[0.1.2]: https://github.com/IGJoshua/discljord/compare/0.1.1..0.1.2
[0.1.1]: https://github.com/IGJoshua/discljord/compare/0.1.0..0.1.1
[0.1.0]: https://github.com/IGJoshua/discljord/compare/aa53670762bd6c5ecc35081115b438699be24077...0.1.0<|MERGE_RESOLUTION|>--- conflicted
+++ resolved
@@ -7,11 +7,8 @@
 - Every endpoint function can now log error responses at log level ERROR. This is enabled by default, but can be disabled for individual invocations using the new keyword arg `:log-error?` that is available for every endpoint function.
 
 ### Fixed
-<<<<<<< HEAD
 - Fix incorrect parsing behaviour by `parse-if-str` for leading 0s
-=======
 - Keyword args in endpoint functions were declared incorrectly (`:keys [:a :b :c]` instead of `:keys [a b c]`). This had no semantic effect but has been corrected nonetheless.
->>>>>>> c5e67d53
 - Fix missing implementation for `add-channel-pinned-message!`, delegate to new endpoints `pin-`/`unpin-message`
 - Fix typo in `modify-guild-role!` endpoint name (`modifiy` -> `modify`)
 - Fix typo in `start-thread-without-message!` which prevented it from working

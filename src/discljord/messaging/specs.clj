(ns discljord.messaging.specs
  (:require [clojure.spec.alpha :as s]
            [discljord.specs :as ds]))

(defn- string-spec
  ([min-length max-length]
   (s/and string? #(<= min-length (count %) max-length)))
  ([pattern]
   (s/and string? (partial re-matches pattern))))

(s/def ::major-variable-type #{::ds/guild-id ::ds/channel-id ::ds/webhook-id ::ds/application-id})
(s/def ::major-variable-value ::ds/snowflake)
(s/def ::major-variable (s/keys :req [::major-variable-type
                                      ::major-variable-value]))

(s/def ::action keyword?)

(s/def ::endpoint (s/keys :req [::action]
                          :opt [::major-variable]))

(s/def ::rate (s/nilable number?))
(s/def ::remaining (s/nilable number?))
(s/def ::reset (s/nilable number?))
(s/def ::global (s/nilable boolean?))
(s/def ::rate-limit (s/keys :req [::reset]
                            :opt [::rate ::remaining ::global]))
(s/def ::rate-limit-family (s/map-of ::major-variable ::rate-limit))

(s/def ::endpoint-agents (s/map-of ::endpoint (ds/agent-of? string?)))

(s/def ::rate-limits (ds/atom-of? (s/map-of string? ::rate-limit-family)))

(s/def ::global-limit (ds/atom-of? (s/nilable number?)))

(s/def ::process (s/keys :req [::ds/channel
                               ::ds/token
                               ::rate-limits
                               ::endpoint-agents
                               ::global-limit]))

;; -----------------------------------------------------------------------
;; Argument specs

(s/def ::user-agent string?)

(def channel-types
  {:guild-text 0
   :dm 1
   :guild-voice 2
   :group-dm 3
   :guild-category 4
   :guild-news 5
   :guild-store 6
   :guild-news-thread 10
   :guild-public-thread 11
   :guild-private-thread 12
   :guild-stage-voice 13})

(s/def ::name (string-spec 2 100))
(s/def :discljord.messaging.specs.channel/type (set (vals channel-types)))
(s/def ::position integer?)
(s/def ::topic (string-spec 0 1024))
(s/def ::nsfw boolean?)
(s/def ::rate-limit-per-user (s/and integer?
                                    #(>= % 0)
                                    #(<= % 120)))
(s/def ::bitrate (s/and pos-int?
                        #(>= % 8000)
                        #(<= % 128000)))
(s/def ::user-limit (s/and integer?
                           #(>= % 0)
                           #(<= % 99)))

; Threads
(s/def :discljord.messaging.specs.thread/auto-archive-duration #{60 1440 4320 10080})
; This should validate an ISO 8601 timestamp - use a regex instead?
(s/def :discljord.messaging.specs.thread/before string?)

(s/def :discljord.messaging.specs.overwrite/type #{"role" "member"})
(s/def ::overwrite-object (s/keys :req-un [::ds/id :discljord.messaging.specs.overwrite/type ::allow ::deny]))
(s/def ::permission-overwrites (s/coll-of ::overwrite-object))
(s/def ::parent-id ::ds/snowflake)

(s/def ::around ::ds/snowflake)
(s/def ::before ::ds/snowflake)
(s/def ::after ::ds/snowflake)
(s/def ::limit integer?)

(s/def ::message-id ::ds/snowflake)

(s/def ::message (string-spec 0 1999))
(s/def ::tts boolean?)
(s/def ::nonce ::ds/snowflake)
(s/def ::file (partial instance? java.io.File))

(s/def :stream/content (partial instance? java.io.InputStream))
(s/def :stream/filename string?)
(s/def ::stream (s/keys :req-un [:stream/content :stream/filename]))

(s/def :embed/title string?)
(s/def :embed/type #{"rich" "image" "video" "gifv" "article" "link"})
(s/def :embed/description string?)
(s/def :embed/url string?)
(s/def :embed/timestamp string?)
(s/def :embed/color integer?)
(s/def :embed.footer/text string?)
(s/def :embed/footer (s/keys :req-un [:embed.footer/text]
                             :opt-un [:embed/icon_url :embed/proxy_icon_url]))
(s/def :embed/image (s/keys :opt-un [:embed/url :embed/proxy_url
                                     :embed/height :embed/width]))

(s/def :embed/height integer?)
(s/def :embed/width integer?)
(s/def :embed/proxy_url string?)
(s/def :embed/thumbnail (s/keys :opt-un [:embed/url :embed/proxy_url
                                         :embed/height :embed/width]))

(s/def :embed/video (s/keys :opt-un [:embed/height :embed/width :embed/url]))
(s/def :embed/name string?)
(s/def :embed/provider (s/keys :opt-un [:embed/name :embed/url]))
(s/def :embed/icon_url string?)
(s/def :embed/proxy_icon_url string?)
(s/def :embed/author (s/keys :opt-un [:embed/name :embed/url
                                      :embed/icon_url
                                      :embed/proxy_icon_url]))
(s/def :embed.field/value string?)
(s/def :embed.field/inline boolean?)
(s/def :embed/fields (s/coll-of (s/keys :req-un [:embed/name :embed.field/value]
                                        :opt-un [:embed.field/inline])))

(s/def ::embed (s/keys :opt-un [:embed/title :embed/type :embed/description :embed/url :embed/timestamp
                                :embed/color :embed/footer :embed/image :embed/thumbnail :embed/video
                                :embed/provider :embed/author :embed/fields]))

(s/def ::emoji string?)

(s/def ::user-id ::ds/user-id)

(s/def ::content ::message)

;; Message Components

(s/def :component.action-row/type #{1})

(s/def :component/action-row
  (s/keys :req-un [::components :component.action-row/type]))

(def button-styles
  {:primary 1
   :secondary 2
   :success 3
   :danger 4
   :link 5})

(s/def :component.button/type #{2})
(s/def :component.button/custom_id (string-spec 0 100))
(s/def :component.button/style (set (vals button-styles)))
(s/def :component.button/label (string-spec 0 80))

(s/def :component.button.emoji/name string?)
(s/def :component.button.emoji/id ::ds/snowflake)
(s/def :component.button.emoji/animated boolean?)

(s/def :component.button/emoji
  (s/keys :opt-un [:component.button.emoji/id :component.button.emoji/animated :component.button.emoji/name]))

(s/def :component.button/url string?)
(s/def :component.button/disabled boolean?)

(s/def :component/button
  (s/keys :req-un [:component.button/type :component.button/style]
          :opt-un [:component.button/label :component.button/emoji :component.button/custom_id
                   :component.button/url :component.button/disabled]))

(s/def :component.select/type #{3})
(s/def :component.select/custom_id :component.button/custom_id)

(s/def :component.select.option/label (string-spec 0 25))
(s/def :component.select.option/value (string-spec 0 100))
(s/def :component.select.option/description (string-spec 0 50))
(s/def :component.select.option/emoji :component.button/emoji)
(s/def :component.select.option/default boolean?)
(s/def :component.select/option
  (s/keys :req-un [:component.select.option/label :component.select.option/value]
          :opt-un [:component.select.option/description :component.select.option/emoji :component.select.option/default]))

(s/def :component.select/options (s/coll-of :component.select/option))

(s/def :component.select/placeholder (string-spec 0 100))
(s/def :component.select/min_values (s/and integer? #(<= 0 % 25)))
(s/def :component.select/max_values (s/and integer? #(<= % 25)))

(s/def :component/select-menu
  (s/keys :req-un [:component.select/type :component.select/custom_id :component.select/options]
          :opt-un [:component.select/placeholder :component.select/min_values :component.select/max_values]))

(s/def ::component
  (s/or :action-row :component/action-row :button :component/button :select-menu :component/select-menu))

(s/def ::components
  (s/coll-of ::component))

(s/def ::messages (s/coll-of ::message-id))

(s/def ::overwrite-id ::ds/snowflake)

(s/def ::max-age integer?)
(s/def ::max-uses integer?)
(s/def ::temporary boolean?)
(s/def ::unique boolean?)

(s/def ::access-token any?)

(s/def ::nick string?)

(s/def ::image any?)
(s/def ::roles (s/coll-of ::ds/snowflake))

(s/def ::region string?)
(s/def ::icon string?)
(s/def ::verification-level integer?)
(s/def ::default-message-notifications integer?)
(s/def ::explicit-content-filter integer?)
(s/def :role/name string?)
(s/def :role/color integer?)
(s/def :role/hoist boolean?)
(s/def :role/managed boolean?)
(s/def :role/mentionable boolean?)
(s/def ::role (s/keys :req-un [::ds/id :role/name :role/color :role/hoist
                               ::position ::permissions :role/managed :role/mentionable]))
(s/def ::role-objects (s/coll-of ::role))

(s/def ::afk-channel-id ::ds/channel-id)
(s/def ::afk-timeout integer?)
(s/def ::owner-id ::ds/user-id)
(s/def ::splash string?)
(s/def ::system-channel-id ::ds/channel-id)

(s/def :position.modify/channel (s/keys :req-un [::ds/id ::position]))
(s/def ::channels (s/coll-of :position.modify/channel))

(s/def ::mute boolean?)
(s/def ::deaf boolean?)

(s/def ::channel-id ::ds/channel-id)
(s/def ::role-id ::ds/snowflake)

(s/def ::delete-message-days (s/and int?
                                    (complement neg?)
                                    #(< % 8)))

(s/def ::reason string?)

(s/def ::days integer?)
(s/def ::compute-prune-count boolean?)

(s/def :discljord.messaging.specs.integration/type string?)
(s/def :discljord.messaging.specs.integration/id ::ds/snowflake)

(s/def ::integration-id ::ds/snowflake)
(s/def ::expire-behavior integer?)
(s/def ::expire-grace-period integer?)
(s/def ::enable-emoticons boolean?)

(s/def ::style #{"shield" "banner1" "banner2" "banner3" "banner4"})

(s/def ::invite-code string?)
(s/def ::with-counts? boolean?)

(s/def ::username string?)
(s/def ::avatar string?)

(s/def ::access-tokens (s/coll-of ::access-token))
(s/def ::nicks (s/coll-of ::nick))

(s/def ::webhook-token string?)

(s/def ::wait boolean?)

(s/def ::embeds (s/coll-of ::embed))

(def allowed-mention-types #{:roles :users :everyone})
(s/def :allowed-mentions/parse (s/coll-of allowed-mention-types :kind vector?))
(s/def :allowed-mentions/users (s/coll-of ::user-id :kind vector?))
(s/def :allowed-mentions/roles (s/coll-of ::role-id :kind vector?))
(s/def ::allowed-mentions (s/or :parse (s/keys :req-un [:allowed-mentions/parse])
                                :manual (s/keys :opt-un [:allowed-mentions/users
                                                         :allowed-mentions/roles])))

(s/def :message-reference/message_id ::ds/snowflake)
(s/def :message-reference/channel_id ::ds/snowflake)
(s/def :message-reference/guild_id ::ds/snowflake)
(s/def ::message-reference (s/keys :req-un [:message-reference/message_id
                                            :message-reference/channel_id
                                            :message-reference/guild_id]))

(s/def ::application-id ::ds/application-id)

(def command-option-types
  {:sub-command 1
   :sub-command-group 2
   :string 3
   :integer 4
   :boolean 5
   :user 6
   :channel 7
   :role 8
   :mentionable 9
   :number 10})

(s/def :command.option/type (set (vals command-option-types)))

(s/def :command.option/name (string-spec #"\S{1,32}"))
(s/def :command.option/description (string-spec 1 100))
(s/def :command.option/default boolean?)
(s/def :command.option/required boolean?)
(s/def :command.option/autocomplete boolean?)
(s/def :command.option/min_value int?)
(s/def :command.option/max_value int?)


(s/def :command.option.choice/name (string-spec 1 100))

(s/def :command.option.choice/value
  (s/or :string string? :int int?))

(s/def :command.option/choice (s/keys :req-un [:command.option.choice/name
                                               :command.option.choice/value]))

(s/def :command.option/choices (s/coll-of :command.option/choice))

(s/def :command/option (s/and (s/keys :req-un [:command.option/type
                                               :command.option/name
                                               :command.option/description]
                                      :opt-un [:command.option/default
                                               :command.option/required
                                               :command.option/choices
                                               :command.option/options
                                               :command.option/autocomplete
                                               :command.option/min_value
                                               :command.option/max_value])
                              #(<= (count (:choices %)) 25)
                              #(not-any? #{(command-option-types :sub-command-group)} (map :type (:options %)))
                              #(or (= (command-option-types :sub-command-group) (:type %))
                                   (not-any? #{(command-option-types :sub-command)} (map :type (:options %))))))

(def command-permission-types
  {:role 1
   :user 2})

(s/def :command.permission/id ::ds/snowflake)

(s/def :command.permission/type (set (vals command-permission-types)))

(s/def :command.permission/permission boolean?)

(s/def :command/permission (s/keys :req-un [:command.permission/id
                                            :command.permission/type
                                            :command.permission/permission]))

(s/def :discljord.messaging.specs.command/permissions (s/coll-of :command/permission))

(s/def ::command-id ::ds/snowflake)
(s/def :command/id ::command-id)

(s/def :discljord.messaging.specs.command.guild/permissions
  (s/keys :req-un [:command/id
                   :discljord.messaging.specs.command/permissions]))

(s/def :discljord.messaging.specs.command.guild/permissions-array
  (s/coll-of :discljord.messaging.specs.command.guild/permissions))

(s/def :discljord.messaging.specs.command/options
  (s/and (s/coll-of :command/option)
         (comp (partial >= 25) count)
         (fn [[{first-required? :required} :as opts]]
           (let [option-segments (partition-by :required opts)
                 amount (count option-segments)]
             (or (<= amount 1)
                 (and (= amount 2) first-required?))))))

(s/def :discljord.messaging.specs.command/default-permission boolean?)

(s/def :command.option/options :discljord.messaging.specs.command/options)

(def command-types
  {:chat-input 1
   :user 2
   :message 3})

(s/def :discljord.messaging.specs.command/type
  (set (vals command-types)))

(s/def :discljord.messaging.specs.command/name (string-spec #"\S{1,32}"))

(s/def :discljord.messaging.specs.command/description (string-spec 1 100))

(def command-types
  {:chat-input 1
   :user 2
   :message 3})

(s/def :discljord.messaging.specs.command/type nat-int?)

(s/def ::command
  (s/and (s/keys :req-un [:discljord.messaging.specs.command/name
                          :discljord.messaging.specs.command/description]
<<<<<<< HEAD
                 :opt-un [:discljord.messaging.specs.command/options
                          :discljord.messaging.specs.command/default-permission
                          :discljord.messaging.specs.command/type])
=======
                 :opt-un [:discljord.messaging.specs.command/type
                          :discljord.messaging.specs.command/options
                          :discljord.messaging.specs.command/default-permission])
>>>>>>> cacacdc4
         (fn [cmd]
           (<= (->> cmd
                    (tree-seq :options :options)
                    (map (juxt :name :description (comp (partial map (juxt :name :value)) :choices)))
                    flatten
                    (filter string?)
                    (map count)
                    (reduce +))
               4000))))

(s/def ::commands (s/and (s/coll-of ::command) #(<= (count %) 100)))

(s/def ::interaction-id ::ds/snowflake)
(s/def ::interaction-token string?)

(def interaction-response-types
  {:pong 1
   :channel-message-with-source 4
   :deferred-channel-message-with-source 5
   :deferred-update-message 6
   :update-message 7
   :application-command-autocomplete-result 8})

(s/def :discljord.messaging.specs.interaction-response/type
  (set (vals interaction-response-types)))

(s/def :interaction-response.data/flags int?)

(s/def :interaction-response.data/choices (s/coll-of string?))

(s/def :discljord.messaging.specs.interaction-response/data
  (s/or
   :message
   (s/keys :opt-un [::content
                    ::embeds
                    ::tts
                    ::allowed-mentions
                    ::components
                    :interaction-response.data/flags])

   :autocomplete
   (s/keys :req-un [:interaction-response.data/choices])))

(s/def :widget/enabled boolean?)
(s/def :widget/channel_id ::ds/snowflake)
(s/def ::widget (s/keys :req-un [:widget/enabled :widget/channel_id]))

(s/def ::query string?)

(s/def :discljord.messaging.specs.stage/topic (string-spec 1 120))
(s/def :discljord.messaging.specs.stage/privacy-level integer?)

(s/def ::sticker-id ::ds/snowflake)
(s/def :discljord.messaging.specs.sticker/name (string-spec 2 30))
(s/def :discljord.messaging.specs.sticker/description (string-spec 2 100))
(s/def :discljord.messaging.specs.sticker/tags (string-spec 2 200))<|MERGE_RESOLUTION|>--- conflicted
+++ resolved
@@ -383,37 +383,23 @@
 
 (s/def :command.option/options :discljord.messaging.specs.command/options)
 
+(s/def :discljord.messaging.specs.command/name (string-spec #"\S{1,32}"))
+
+(s/def :discljord.messaging.specs.command/description (string-spec 1 100))
+
 (def command-types
   {:chat-input 1
    :user 2
    :message 3})
 
-(s/def :discljord.messaging.specs.command/type
-  (set (vals command-types)))
-
-(s/def :discljord.messaging.specs.command/name (string-spec #"\S{1,32}"))
-
-(s/def :discljord.messaging.specs.command/description (string-spec 1 100))
-
-(def command-types
-  {:chat-input 1
-   :user 2
-   :message 3})
-
 (s/def :discljord.messaging.specs.command/type nat-int?)
 
 (s/def ::command
   (s/and (s/keys :req-un [:discljord.messaging.specs.command/name
                           :discljord.messaging.specs.command/description]
-<<<<<<< HEAD
                  :opt-un [:discljord.messaging.specs.command/options
                           :discljord.messaging.specs.command/default-permission
                           :discljord.messaging.specs.command/type])
-=======
-                 :opt-un [:discljord.messaging.specs.command/type
-                          :discljord.messaging.specs.command/options
-                          :discljord.messaging.specs.command/default-permission])
->>>>>>> cacacdc4
          (fn [cmd]
            (<= (->> cmd
                     (tree-seq :options :options)
